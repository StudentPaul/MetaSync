'use strict';

var metasync = require('./metasync');
var fs = require('fs');

// Data Collector

var dataCollector = new metasync.DataCollector(4, function(data) {
  console.dir(Object.keys(data));
});

dataCollector.collect('user', { name: 'Marcus Aurelius' });

fs.readFile('HISTORY.md', function(err, data) {
  dataCollector.collect('history', data);
});

fs.readFile('README.md', function(err, data) {
  dataCollector.collect('readme', data);
});

setTimeout(function() {
  dataCollector.collect('timer', { date: new Date() });
}, 1000);

// Functional Asyncronous Composition

metasync.composition(
  [f1,f2,f3,[[f4,f5,[f6,f7],f8]],f9],
  function done(data) {
    console.log('done');
  }
);

function f1(callback) {
  console.log('f1');
  setTimeout(function() {
    callback();
  }, 1000);
}

function f2(callback) {
  console.log('f2');
  setTimeout(function() {
    callback();
  }, 1000);
}

function f3(callback) {
  console.log('f3');
  setTimeout(function() {
    callback();
  }, 1000);
}

function f4(callback) {
  console.log('f4');
  setTimeout(function() {
    callback();
  }, 1000);
}

function f5(callback) {
  console.log('f5');
  setTimeout(function() {
    callback();
  }, 1000);
}

function f6(callback) {
  console.log('f6');
  setTimeout(function() {
    callback();
  }, 1000);
}

function f7(callback) {
  console.log('f7');
  setTimeout(function() {
    callback();
  }, 1000);
}

function f8(callback) {
  console.log('f8');
  setTimeout(function() {
    callback();
  }, 1000);
}

function f9(callback) {
  console.log('f9');
  setTimeout(function() {
    callback();
  }, 1000);
}


<<<<<<< HEAD
// Asynchrous filter
var dataToFilter = [
 'Lorem', 'ipsum', 'dolor', 'sit', 'amet', 'consectetur', 
 'adipiscing', 'elit', 'sed', 'do', 'eiusmod', 'tempor',
 'incididunt', 'ut', 'labore', 'et', 'dolore', 'magna', 'aliqua',
];


function filterPredicate(item, callback) {
  // filter words which consists of unique letters only
  var letters = [];
  var isUniqueLetters = false;
  console.log('checking value: ' + item);
  for (var i = 0; i < item.length; ++i) {
    if (letters.indexOf(item[i].toLowerCase()) > -1) {
      break;
    }
    letters.push(item[i].toLowerCase());
  }

  setTimeout(function() {
    callback(letters.length === item.length);
  }, 1000);
}


metasync.filter(dataToFilter, filterPredicate, function(result) { 
  console.log('filtered array: ' + result); 
});
=======
metasync.find(
  function(item) { return item % 3 === 0 && item % 5 === 0; },
  [0, 1, 2, 3, 4, 5, 6, 7, 8, 9, 10, 11, 12, 13, 14, 15, 16],
  function(result) { console.log('found value is: ' + result); }
);
>>>>>>> 215f7714
<|MERGE_RESOLUTION|>--- conflicted
+++ resolved
@@ -96,14 +96,13 @@
 }
 
 
-<<<<<<< HEAD
 // Asynchrous filter
+
 var dataToFilter = [
- 'Lorem', 'ipsum', 'dolor', 'sit', 'amet', 'consectetur', 
+ 'Lorem', 'ipsum', 'dolor', 'sit', 'amet', 'consectetur',
  'adipiscing', 'elit', 'sed', 'do', 'eiusmod', 'tempor',
  'incididunt', 'ut', 'labore', 'et', 'dolore', 'magna', 'aliqua',
 ];
-
 
 function filterPredicate(item, callback) {
   // filter words which consists of unique letters only
@@ -122,14 +121,16 @@
   }, 1000);
 }
 
+metasync.filter(dataToFilter, filterPredicate, function(result) {
+  console.log('filtered array: ' + result);
+});
 
-metasync.filter(dataToFilter, filterPredicate, function(result) { 
-  console.log('filtered array: ' + result); 
-});
-=======
 metasync.find(
-  function(item) { return item % 3 === 0 && item % 5 === 0; },
+  function(item) {
+    return item % 3 === 0 && item % 5 === 0;
+  },
   [0, 1, 2, 3, 4, 5, 6, 7, 8, 9, 10, 11, 12, 13, 14, 15, 16],
-  function(result) { console.log('found value is: ' + result); }
-);
->>>>>>> 215f7714
+  function(result) {
+    console.log('found value is: ' + result);
+  }
+);