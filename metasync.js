'use strict';

var metasync = {};
module.exports = metasync;

// Data Collector

metasync.DataCollector = function(expected, done) {
  this.expected = expected;
  this.data = {};
  this.count = 0;
  this.done = done;
};

metasync.DataCollector.prototype.collect = function(key, data) {
  this.count++;
  this.data[key] = data;;
  if (this.expected === this.count) this.done(this.data);
};

// Functional Asyncronous Composition

metasync.composition = function(funcs, done) {
  if (funcs.length === 1) {
    metasync.parallel(funcs[0], done);
  } else {
    metasync.sequential(funcs, done);
  }
};

metasync.parallel = function(funcs, done) {
  var counter = 0,
      len = funcs.length,
      finished = false;

  if (len < 1) done();
  else {
    funcs.forEach(function(func) {
      if (Array.isArray(func)) metasync.composition(func, finish);
      else func(finish);
    });
  }

  function finish(result) {
    if (result instanceof Error) {
      if (!finished) done(result);
      finished = true;
    } else {
      if (++counter >= len) done();
    }
  }
};

metasync.sequential = function(funcs, done) {
  var i = -1,
      len = funcs.length;

  function next() {
    if (++i >= len) done();
    else {
      var func = funcs[i];
      if (Array.isArray(func)) metasync.composition(func, finish);
      else func(finish);
    }
  }

  function finish(result) {
    if (result instanceof Error) done(result);
    else next();
  }

  if (len > 0) next();
  else done();
};

<<<<<<< HEAD
// Asynchrous filter

// filter :: [a] -> (a -> (Boolean -> Void) -> Void) -> ([a] -> Void)
metasync.filter = function(coll, predicate, done) {
  var result = [],
      counter = 0;

  function finish() {
    // Callbacks might be called in any possible order,
    // hence sort the filtered array
    // by element's index in the original collection
    result.sort(function(x, y) { return x.index - y.index; });

    // Only value is needed in resulting array
    result = result.map(function(x) { return x.value; });

    // Return a result using callback;
    done(result);
  }

  coll.forEach(function(value, index) {
    predicate(value, function(accepted) {
      if (accepted) result.push({ index: index, value: value });
      if (++counter === coll.length) finish();
    });
  });
};
=======

// Asynchronous find function
// find :: (a -> Boolean) -> [a] -> (a -> Void)
metasync.find = function(predicate, array, done) {
  var index = 0;

  function doFind() {
    if (index === array.length) {
      done()
    } else {
      if (predicate(array[index])) {
        done(array[index]);
      } else {
        index++;

        // Use setTimeout to yield
        setTimeout(doFind, 0);
      }
    }
  }

  // Use setTimeout to yield
  setTimeout(doFind, 0);
}
>>>>>>> 215f7714
<|MERGE_RESOLUTION|>--- conflicted
+++ resolved
@@ -73,7 +73,6 @@
   else done();
 };
 
-<<<<<<< HEAD
 // Asynchrous filter
 
 // filter :: [a] -> (a -> (Boolean -> Void) -> Void) -> ([a] -> Void)
@@ -101,7 +100,6 @@
     });
   });
 };
-=======
 
 // Asynchronous find function
 // find :: (a -> Boolean) -> [a] -> (a -> Void)
@@ -125,5 +123,4 @@
 
   // Use setTimeout to yield
   setTimeout(doFind, 0);
-}
->>>>>>> 215f7714
+}